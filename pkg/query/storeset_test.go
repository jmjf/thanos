// Copyright (c) The Thanos Authors.
// Licensed under the Apache License 2.0.

package query

import (
	"context"
	"encoding/json"
	"fmt"
	"math"
	"net"
	"testing"
	"time"

	"github.com/pkg/errors"
	"google.golang.org/grpc"
	"google.golang.org/grpc/codes"
	"google.golang.org/grpc/status"

	"github.com/thanos-io/thanos/pkg/component"
	"github.com/thanos-io/thanos/pkg/store"
	"github.com/thanos-io/thanos/pkg/store/labelpb"
	"github.com/thanos-io/thanos/pkg/store/storepb"
	"github.com/thanos-io/thanos/pkg/testutil"
)

var testGRPCOpts = []grpc.DialOption{
	grpc.WithDefaultCallOptions(grpc.MaxCallRecvMsgSize(math.MaxInt32)),
	grpc.WithInsecure(),
}

type mockedStore struct {
	infoDelay time.Duration
	info      storepb.InfoResponse
}

func (s *mockedStore) Info(ctx context.Context, r *storepb.InfoRequest) (*storepb.InfoResponse, error) {
	if s.infoDelay > 0 {
		time.Sleep(s.infoDelay)
	}
	return &s.info, nil
}

func (s *mockedStore) Series(r *storepb.SeriesRequest, srv storepb.Store_SeriesServer) error {
	return status.Error(codes.Unimplemented, "not implemented")
}

func (s *mockedStore) LabelNames(ctx context.Context, r *storepb.LabelNamesRequest) (
	*storepb.LabelNamesResponse, error,
) {
	return nil, status.Error(codes.Unimplemented, "not implemented")
}

func (s *mockedStore) LabelValues(ctx context.Context, r *storepb.LabelValuesRequest) (
	*storepb.LabelValuesResponse, error,
) {
	return nil, status.Error(codes.Unimplemented, "not implemented")
}

type testStoreMeta struct {
	extlsetFn        func(addr string) []labelpb.ZLabelSet
	storeType        component.StoreAPI
	minTime, maxTime int64
	infoDelay        time.Duration
}

type testStores struct {
	srvs       map[string]*grpc.Server
	orderAddrs []string
}

func startTestStores(storeMetas []testStoreMeta) (*testStores, error) {
	st := &testStores{
		srvs: map[string]*grpc.Server{},
	}

	for _, meta := range storeMetas {
		listener, err := net.Listen("tcp", "127.0.0.1:0")
		if err != nil {
			// Close so far started servers.
			st.Close()
			return nil, err
		}

		srv := grpc.NewServer()

		storeSrv := &mockedStore{
			info: storepb.InfoResponse{
				LabelSets: meta.extlsetFn(listener.Addr().String()),
				MaxTime:   meta.maxTime,
				MinTime:   meta.minTime,
			},
			infoDelay: meta.infoDelay,
		}
		if meta.storeType != nil {
			storeSrv.info.StoreType = meta.storeType.ToProto()
		}
		storepb.RegisterStoreServer(srv, storeSrv)
		go func() {
			_ = srv.Serve(listener)
		}()

		st.srvs[listener.Addr().String()] = srv
		st.orderAddrs = append(st.orderAddrs, listener.Addr().String())
	}

	return st, nil
}

func (s *testStores) StoreAddresses() []string {
	var stores []string
	stores = append(stores, s.orderAddrs...)
	return stores
}

func (s *testStores) Close() {
	for _, srv := range s.srvs {
		srv.Stop()
	}
	s.srvs = nil
}

func (s *testStores) CloseOne(addr string) {
	srv, ok := s.srvs[addr]
	if !ok {
		return
	}

	srv.Stop()
	delete(s.srvs, addr)
}

func TestStoreSet_Update(t *testing.T) {
	stores, err := startTestStores([]testStoreMeta{
		{
			storeType: component.Sidecar,
			extlsetFn: func(addr string) []labelpb.ZLabelSet {
				return []labelpb.ZLabelSet{
					{
						Labels: []labelpb.ZLabel{
							{Name: "addr", Value: addr},
						},
					},
					{
						Labels: []labelpb.ZLabel{
							{Name: "a", Value: "b"},
						},
					},
				}
			},
		},
		{
			storeType: component.Sidecar,
			extlsetFn: func(addr string) []labelpb.ZLabelSet {
				return []labelpb.ZLabelSet{
					{
						Labels: []labelpb.ZLabel{
							{Name: "addr", Value: addr},
						},
					},
					{
						Labels: []labelpb.ZLabel{
							{Name: "a", Value: "b"},
						},
					},
				}
			},
		},
		{
			storeType: component.Query,
			extlsetFn: func(addr string) []labelpb.ZLabelSet {
				return []labelpb.ZLabelSet{
					{
						Labels: []labelpb.ZLabel{
							{Name: "a", Value: "broken"},
						},
					},
				}
			},
		},
	})
	testutil.Ok(t, err)
	defer stores.Close()

	discoveredStoreAddr := stores.StoreAddresses()

	// Testing if duplicates can cause weird results.
	discoveredStoreAddr = append(discoveredStoreAddr, discoveredStoreAddr[0])
	storeSet := NewStoreSet(nil, nil,
		func() (specs []StoreSpec) {
			for _, addr := range discoveredStoreAddr {
				specs = append(specs, NewGRPCStoreSpec(addr, false))
			}
			return specs
		},
		func() (specs []RuleSpec) {
			return nil
		},
<<<<<<< HEAD
		func() (specs []ExemplarSpec) {
=======
		func() (specs []MetadataSpec) {
>>>>>>> 21aa59fc
			return nil
		},
		testGRPCOpts, time.Minute)
	storeSet.gRPCInfoCallTimeout = 2 * time.Second
	defer storeSet.Close()

	// Initial update.
	storeSet.Update(context.Background())

	// Start with one not available.
	stores.CloseOne(discoveredStoreAddr[2])

	// Should not matter how many of these we run.
	storeSet.Update(context.Background())
	storeSet.Update(context.Background())
	testutil.Equals(t, 2, len(storeSet.stores))
	testutil.Equals(t, 3, len(storeSet.storeStatuses))

	for addr, st := range storeSet.stores {
		testutil.Equals(t, addr, st.addr)

		lset := st.LabelSets()
		testutil.Equals(t, 2, len(lset))
		testutil.Equals(t, "addr", lset[0][0].Name)
		testutil.Equals(t, addr, lset[0][0].Value)
		testutil.Equals(t, "a", lset[1][0].Name)
		testutil.Equals(t, "b", lset[1][0].Value)
	}

	// Check stats.
	expected := newStoreAPIStats()
	expected[component.Sidecar] = map[string]int{
		fmt.Sprintf("{a=\"b\"},{addr=\"%s\"}", discoveredStoreAddr[0]): 1,
		fmt.Sprintf("{a=\"b\"},{addr=\"%s\"}", discoveredStoreAddr[1]): 1,
	}
	testutil.Equals(t, expected, storeSet.storesMetric.storeNodes)

	// Remove address from discovered and reset last check, which should ensure cleanup of status on next update.
	storeSet.storeStatuses[discoveredStoreAddr[2]].LastCheck = time.Now().Add(-4 * time.Minute)
	discoveredStoreAddr = discoveredStoreAddr[:len(discoveredStoreAddr)-2]
	storeSet.Update(context.Background())
	testutil.Equals(t, 2, len(storeSet.storeStatuses))

	stores.CloseOne(discoveredStoreAddr[0])
	delete(expected[component.Sidecar], fmt.Sprintf("{a=\"b\"},{addr=\"%s\"}", discoveredStoreAddr[0]))

	// We expect Update to tear down store client for closed store server.
	storeSet.Update(context.Background())
	testutil.Equals(t, 1, len(storeSet.stores), "only one service should respond just fine, so we expect one client to be ready.")
	testutil.Equals(t, 2, len(storeSet.storeStatuses))

	addr := discoveredStoreAddr[1]
	st, ok := storeSet.stores[addr]
	testutil.Assert(t, ok, "addr exist")
	testutil.Equals(t, addr, st.addr)

	lset := st.LabelSets()
	testutil.Equals(t, 2, len(lset))
	testutil.Equals(t, "addr", lset[0][0].Name)
	testutil.Equals(t, addr, lset[0][0].Value)
	testutil.Equals(t, "a", lset[1][0].Name)
	testutil.Equals(t, "b", lset[1][0].Value)
	testutil.Equals(t, expected, storeSet.storesMetric.storeNodes)

	// New big batch of storeAPIs.
	stores2, err := startTestStores([]testStoreMeta{
		{
			storeType: component.Query,
			extlsetFn: func(addr string) []labelpb.ZLabelSet {
				return []labelpb.ZLabelSet{
					{
						Labels: []labelpb.ZLabel{
							{Name: "l1", Value: "v2"},
							{Name: "l2", Value: "v3"},
						},
					},
					{
						Labels: []labelpb.ZLabel{
							{Name: "l3", Value: "v4"},
						},
					},
				}
			},
		},
		{
			// Duplicated Querier, in previous versions it would be deduplicated. Now it should be not.
			storeType: component.Query,
			extlsetFn: func(addr string) []labelpb.ZLabelSet {
				return []labelpb.ZLabelSet{
					{
						Labels: []labelpb.ZLabel{
							{Name: "l1", Value: "v2"},
							{Name: "l2", Value: "v3"},
						},
					},
					{
						Labels: []labelpb.ZLabel{
							{Name: "l3", Value: "v4"},
						},
					},
				}
			},
		},
		{
			storeType: component.Sidecar,
			extlsetFn: func(addr string) []labelpb.ZLabelSet {
				return []labelpb.ZLabelSet{
					{
						Labels: []labelpb.ZLabel{
							{Name: "l1", Value: "v2"},
							{Name: "l2", Value: "v3"},
						},
					},
				}
			},
		},
		{
			// Duplicated Sidecar, in previous versions it would be deduplicated. Now it should be not.
			storeType: component.Sidecar,
			extlsetFn: func(addr string) []labelpb.ZLabelSet {
				return []labelpb.ZLabelSet{
					{
						Labels: []labelpb.ZLabel{
							{Name: "l1", Value: "v2"},
							{Name: "l2", Value: "v3"},
						},
					},
				}
			},
		},
		{
			// Querier that duplicates with sidecar, in previous versions it would be deduplicated. Now it should be not.
			storeType: component.Query,
			extlsetFn: func(addr string) []labelpb.ZLabelSet {
				return []labelpb.ZLabelSet{
					{
						Labels: []labelpb.ZLabel{
							{Name: "l1", Value: "v2"},
							{Name: "l2", Value: "v3"},
						},
					},
				}
			},
		},
		{
			// Ruler that duplicates with sidecar, in previous versions it would be deduplicated. Now it should be not.
			// Warning should be produced.
			storeType: component.Rule,
			extlsetFn: func(addr string) []labelpb.ZLabelSet {
				return []labelpb.ZLabelSet{
					{
						Labels: []labelpb.ZLabel{
							{Name: "l1", Value: "v2"},
							{Name: "l2", Value: "v3"},
						},
					},
				}
			},
		},
		{
			// Duplicated Rule, in previous versions it would be deduplicated. Now it should be not. Warning should be produced.
			storeType: component.Rule,
			extlsetFn: func(addr string) []labelpb.ZLabelSet {
				return []labelpb.ZLabelSet{
					{
						Labels: []labelpb.ZLabel{
							{Name: "l1", Value: "v2"},
							{Name: "l2", Value: "v3"},
						},
					},
				}
			},
		},
		{
			// No storeType.
			extlsetFn: func(addr string) []labelpb.ZLabelSet {
				return []labelpb.ZLabelSet{
					{
						Labels: []labelpb.ZLabel{
							{Name: "l1", Value: "no-store-type"},
							{Name: "l2", Value: "v3"},
						},
					},
				}
			},
		},
		// Two pre v0.8.0 store gateway nodes, they don't have ext labels set.
		{
			storeType: component.Store,
			extlsetFn: func(addr string) []labelpb.ZLabelSet {
				return []labelpb.ZLabelSet{}
			},
		},
		{
			storeType: component.Store,
			extlsetFn: func(addr string) []labelpb.ZLabelSet {
				return []labelpb.ZLabelSet{}
			},
		},
		// Regression tests against https://github.com/thanos-io/thanos/issues/1632: From v0.8.0 stores advertise labels.
		// If the object storage handled by store gateway has only one sidecar we used to hitting issue.
		{
			storeType: component.Store,
			extlsetFn: func(addr string) []labelpb.ZLabelSet {
				return []labelpb.ZLabelSet{
					{
						Labels: []labelpb.ZLabel{
							{Name: "l1", Value: "v2"},
							{Name: "l2", Value: "v3"},
						},
					},
					{
						Labels: []labelpb.ZLabel{
							{Name: "l3", Value: "v4"},
						},
					},
				}
			},
		},
		// Stores v0.8.1 has compatibility labels. Check if they are correctly removed.
		{
			storeType: component.Store,
			extlsetFn: func(addr string) []labelpb.ZLabelSet {
				return []labelpb.ZLabelSet{
					{
						Labels: []labelpb.ZLabel{
							{Name: "l1", Value: "v2"},
							{Name: "l2", Value: "v3"},
						},
					},
					{
						Labels: []labelpb.ZLabel{
							{Name: "l3", Value: "v4"},
						},
					},
					{
						Labels: []labelpb.ZLabel{
							{Name: store.CompatibilityTypeLabelName, Value: "store"},
						},
					},
				}
			},
		},
		// Duplicated store, in previous versions it would be deduplicated. Now it should be not.
		{
			storeType: component.Store,
			extlsetFn: func(addr string) []labelpb.ZLabelSet {
				return []labelpb.ZLabelSet{
					{
						Labels: []labelpb.ZLabel{
							{Name: "l1", Value: "v2"},
							{Name: "l2", Value: "v3"},
						},
					},
					{
						Labels: []labelpb.ZLabel{
							{Name: "l3", Value: "v4"},
						},
					},
					{
						Labels: []labelpb.ZLabel{
							{Name: store.CompatibilityTypeLabelName, Value: "store"},
						},
					},
				}
			},
		},
	})
	testutil.Ok(t, err)
	defer stores2.Close()

	discoveredStoreAddr = append(discoveredStoreAddr, stores2.StoreAddresses()...)

	// New stores should be loaded.
	storeSet.Update(context.Background())
	testutil.Equals(t, 1+len(stores2.srvs), len(storeSet.stores))

	// Check stats.
	expected = newStoreAPIStats()
	expected[component.UnknownStoreAPI] = map[string]int{
		"{l1=\"no-store-type\", l2=\"v3\"}": 1,
	}
	expected[component.Query] = map[string]int{
		"{l1=\"v2\", l2=\"v3\"}":             1,
		"{l1=\"v2\", l2=\"v3\"},{l3=\"v4\"}": 2,
	}
	expected[component.Rule] = map[string]int{
		"{l1=\"v2\", l2=\"v3\"}": 2,
	}
	expected[component.Sidecar] = map[string]int{
		fmt.Sprintf("{a=\"b\"},{addr=\"%s\"}", discoveredStoreAddr[1]): 1,
		"{l1=\"v2\", l2=\"v3\"}": 2,
	}
	expected[component.Store] = map[string]int{
		"":                                   2,
		"{l1=\"v2\", l2=\"v3\"},{l3=\"v4\"}": 3,
	}
	testutil.Equals(t, expected, storeSet.storesMetric.storeNodes)

	// Check statuses.
	testutil.Equals(t, 2+len(stores2.srvs), len(storeSet.storeStatuses))
}

func TestStoreSet_Update_NoneAvailable(t *testing.T) {
	st, err := startTestStores([]testStoreMeta{
		{
			extlsetFn: func(addr string) []labelpb.ZLabelSet {
				return []labelpb.ZLabelSet{
					{
						Labels: []labelpb.ZLabel{
							{
								Name:  "addr",
								Value: addr,
							},
						},
					},
				}
			},
			storeType: component.Sidecar,
		},
		{
			extlsetFn: func(addr string) []labelpb.ZLabelSet {
				return []labelpb.ZLabelSet{
					{
						Labels: []labelpb.ZLabel{
							{
								Name:  "addr",
								Value: addr,
							},
						},
					},
				}
			},
			storeType: component.Sidecar,
		},
	})
	testutil.Ok(t, err)
	defer st.Close()

	initialStoreAddr := st.StoreAddresses()
	st.CloseOne(initialStoreAddr[0])
	st.CloseOne(initialStoreAddr[1])

	storeSet := NewStoreSet(nil, nil,
		func() (specs []StoreSpec) {
			for _, addr := range initialStoreAddr {
				specs = append(specs, NewGRPCStoreSpec(addr, false))
			}
			return specs
		},
		func() (specs []RuleSpec) { return nil },
<<<<<<< HEAD
		func() (specs []ExemplarSpec) { return nil },
=======
		func() (specs []MetadataSpec) { return nil },
>>>>>>> 21aa59fc
		testGRPCOpts, time.Minute)
	storeSet.gRPCInfoCallTimeout = 2 * time.Second

	// Should not matter how many of these we run.
	storeSet.Update(context.Background())
	storeSet.Update(context.Background())
	testutil.Equals(t, 0, len(storeSet.stores), "none of services should respond just fine, so we expect no client to be ready.")

	// Leak test will ensure that we don't keep client connection around.

	expected := newStoreAPIStats()
	testutil.Equals(t, expected, storeSet.storesMetric.storeNodes)
}

// TestQuerierStrict tests what happens when the strict mode is enabled/disabled.
func TestQuerierStrict(t *testing.T) {
	st, err := startTestStores([]testStoreMeta{
		{
			minTime: 12345,
			maxTime: 54321,
			extlsetFn: func(addr string) []labelpb.ZLabelSet {
				return []labelpb.ZLabelSet{
					{
						Labels: []labelpb.ZLabel{
							{
								Name:  "addr",
								Value: addr,
							},
						},
					},
				}
			},
			storeType: component.Sidecar,
		},
		{
			minTime: 66666,
			maxTime: 77777,
			extlsetFn: func(addr string) []labelpb.ZLabelSet {
				return []labelpb.ZLabelSet{
					{
						Labels: []labelpb.ZLabel{
							{
								Name:  "addr",
								Value: addr,
							},
						},
					},
				}
			},
			storeType: component.Sidecar,
		},
		// Slow store.
		{
			minTime: 65644,
			maxTime: 77777,
			extlsetFn: func(addr string) []labelpb.ZLabelSet {
				return []labelpb.ZLabelSet{
					{
						Labels: []labelpb.ZLabel{
							{
								Name:  "addr",
								Value: addr,
							},
						},
					},
				}
			},
			storeType: component.Sidecar,
			infoDelay: 2 * time.Second,
		},
	})

	testutil.Ok(t, err)
	defer st.Close()

	staticStoreAddr := st.StoreAddresses()[0]
	storeSet := NewStoreSet(nil, nil, func() (specs []StoreSpec) {
		return []StoreSpec{
			NewGRPCStoreSpec(st.StoreAddresses()[0], true),
			NewGRPCStoreSpec(st.StoreAddresses()[1], false),
			NewGRPCStoreSpec(st.StoreAddresses()[2], true),
		}
	}, func() []RuleSpec {
		return nil
<<<<<<< HEAD
	}, func() []ExemplarSpec {
=======
	}, func() (specs []MetadataSpec) {
>>>>>>> 21aa59fc
		return nil
	}, testGRPCOpts, time.Minute)
	defer storeSet.Close()
	storeSet.gRPCInfoCallTimeout = 1 * time.Second

	// Initial update.
	storeSet.Update(context.Background())
	testutil.Equals(t, 3, len(storeSet.stores), "three clients must be available for running store nodes")

	testutil.Assert(t, storeSet.stores[st.StoreAddresses()[2]].cc.GetState().String() != "SHUTDOWN", "slow store's connection should not be closed")

	// The store is statically defined + strict mode is enabled
	// so its client + information must be retained.
	curMin, curMax := storeSet.stores[staticStoreAddr].minTime, storeSet.stores[staticStoreAddr].maxTime
	testutil.Equals(t, int64(12345), curMin, "got incorrect minimum time")
	testutil.Equals(t, int64(54321), curMax, "got incorrect minimum time")

	// Turn off the stores.
	st.Close()

	// Update again many times. Should not matter WRT the static one.
	storeSet.Update(context.Background())
	storeSet.Update(context.Background())
	storeSet.Update(context.Background())

	// Check that the information is the same.
	testutil.Equals(t, 2, len(storeSet.stores), "two static clients must remain available")
	testutil.Equals(t, curMin, storeSet.stores[staticStoreAddr].minTime, "minimum time reported by the store node is different")
	testutil.Equals(t, curMax, storeSet.stores[staticStoreAddr].maxTime, "minimum time reported by the store node is different")
	testutil.NotOk(t, storeSet.storeStatuses[staticStoreAddr].LastError.originalErr)
}

func TestStoreSet_Update_Rules(t *testing.T) {
	stores, err := startTestStores([]testStoreMeta{
		{
			extlsetFn: func(addr string) []labelpb.ZLabelSet {
				return []labelpb.ZLabelSet{}
			},
			storeType: component.Sidecar,
		},
		{
			extlsetFn: func(addr string) []labelpb.ZLabelSet {
				return []labelpb.ZLabelSet{}
			},
			storeType: component.Rule,
		},
	})
	testutil.Ok(t, err)
	defer stores.Close()

	for _, tc := range []struct {
		name           string
		storeSpecs     func() []StoreSpec
		ruleSpecs      func() []RuleSpec
		exemplarSpecs  func() []ExemplarSpec
		expectedStores int
		expectedRules  int
	}{
		{
			name: "stores, no rules",
			storeSpecs: func() []StoreSpec {
				return []StoreSpec{
					NewGRPCStoreSpec(stores.orderAddrs[0], false),
					NewGRPCStoreSpec(stores.orderAddrs[1], false),
				}
			},
			expectedStores: 2,
			expectedRules:  0,
		},
		{
			name: "rules, no stores",
			ruleSpecs: func() []RuleSpec {
				return []RuleSpec{
					NewGRPCStoreSpec(stores.orderAddrs[0], false),
				}
			},
			expectedStores: 0,
			expectedRules:  0,
		},
		{
			name: "one store, different rule",
			storeSpecs: func() []StoreSpec {
				return []StoreSpec{
					NewGRPCStoreSpec(stores.orderAddrs[0], false),
				}
			},
			ruleSpecs: func() []RuleSpec {
				return []RuleSpec{
					NewGRPCStoreSpec(stores.orderAddrs[1], false),
				}
			},
			expectedStores: 1,
			expectedRules:  0,
		},
		{
			name: "two stores, one rule",
			storeSpecs: func() []StoreSpec {
				return []StoreSpec{
					NewGRPCStoreSpec(stores.orderAddrs[0], false),
					NewGRPCStoreSpec(stores.orderAddrs[1], false),
				}
			},
			ruleSpecs: func() []RuleSpec {
				return []RuleSpec{
					NewGRPCStoreSpec(stores.orderAddrs[0], false),
				}
			},
			expectedStores: 2,
			expectedRules:  1,
		},
		{
			name: "two stores, two rules",
			storeSpecs: func() []StoreSpec {
				return []StoreSpec{
					NewGRPCStoreSpec(stores.orderAddrs[0], false),
					NewGRPCStoreSpec(stores.orderAddrs[1], false),
				}
			},
			ruleSpecs: func() []RuleSpec {
				return []RuleSpec{
					NewGRPCStoreSpec(stores.orderAddrs[0], false),
					NewGRPCStoreSpec(stores.orderAddrs[1], false),
				}
			},
			exemplarSpecs: func() []ExemplarSpec {
				return []ExemplarSpec{
					NewGRPCStoreSpec(stores.orderAddrs[0], false),
					NewGRPCStoreSpec(stores.orderAddrs[1], false),
				}
			},
			expectedStores: 2,
			expectedRules:  2,
		},
	} {
		storeSet := NewStoreSet(nil, nil,
			tc.storeSpecs,
			tc.ruleSpecs,
<<<<<<< HEAD
			tc.exemplarSpecs,
=======
			func() []MetadataSpec { return nil },
>>>>>>> 21aa59fc
			testGRPCOpts, time.Minute)

		t.Run(tc.name, func(t *testing.T) {
			defer storeSet.Close()
			storeSet.Update(context.Background())
			testutil.Equals(t, tc.expectedStores, len(storeSet.stores))

			gotRules := 0
			for _, ref := range storeSet.stores {
				if ref.HasRulesAPI() {
					gotRules += 1
				}
			}

			testutil.Equals(t, tc.expectedRules, gotRules)
		})
	}
}

func TestStoreSet_Rules_Discovery(t *testing.T) {
	stores, err := startTestStores([]testStoreMeta{
		{
			extlsetFn: func(addr string) []labelpb.ZLabelSet {
				return []labelpb.ZLabelSet{}
			},
			storeType: component.Sidecar,
		},
		{
			extlsetFn: func(addr string) []labelpb.ZLabelSet {
				return []labelpb.ZLabelSet{}
			},
			storeType: component.Rule,
		},
	})
	testutil.Ok(t, err)
	defer stores.Close()

	type discoveryState struct {
		name           string
		storeSpecs     func() []StoreSpec
		ruleSpecs      func() []RuleSpec
		expectedStores int
		expectedRules  int
	}

	for _, tc := range []struct {
		states []discoveryState
		name   string
	}{
		{
			name: "StoreAPI and RulesAPI concurrent discovery",
			states: []discoveryState{
				{
					name:           "no stores",
					storeSpecs:     nil,
					ruleSpecs:      nil,
					expectedRules:  0,
					expectedStores: 0,
				},
				{
					name: "RulesAPI discovered",
					storeSpecs: func() []StoreSpec {
						return []StoreSpec{
							NewGRPCStoreSpec(stores.orderAddrs[0], false),
						}
					},
					ruleSpecs: func() []RuleSpec {
						return []RuleSpec{
							NewGRPCStoreSpec(stores.orderAddrs[0], false),
						}
					},
					expectedRules:  1,
					expectedStores: 1,
				},
			},
		},

		{
			name: "StoreAPI discovery first, eventually discovered RulesAPI",
			states: []discoveryState{
				{
					name:           "no stores",
					storeSpecs:     nil,
					ruleSpecs:      nil,
					expectedRules:  0,
					expectedStores: 0,
				},
				{
					name: "StoreAPI discovered, no RulesAPI discovered",
					storeSpecs: func() []StoreSpec {
						return []StoreSpec{
							NewGRPCStoreSpec(stores.orderAddrs[0], false),
						}
					},
					expectedStores: 1,
					expectedRules:  0,
				},
				{
					name: "RulesAPI discovered",
					storeSpecs: func() []StoreSpec {
						return []StoreSpec{
							NewGRPCStoreSpec(stores.orderAddrs[0], false),
						}
					},
					ruleSpecs: func() []RuleSpec {
						return []RuleSpec{
							NewGRPCStoreSpec(stores.orderAddrs[0], false),
						}
					},
					expectedStores: 1,
					expectedRules:  1,
				},
			},
		},

		{
			name: "RulesAPI discovery first, eventually discovered StoreAPI",
			states: []discoveryState{
				{
					name:           "no stores",
					storeSpecs:     nil,
					ruleSpecs:      nil,
					expectedRules:  0,
					expectedStores: 0,
				},
				{
					name:       "RulesAPI discovered, no StoreAPI discovered",
					storeSpecs: nil,
					ruleSpecs: func() []RuleSpec {
						return []RuleSpec{
							NewGRPCStoreSpec(stores.orderAddrs[0], false),
						}
					},
					expectedStores: 0,
					expectedRules:  0,
				},
				{
					name: "StoreAPI discovered",
					storeSpecs: func() []StoreSpec {
						return []StoreSpec{
							NewGRPCStoreSpec(stores.orderAddrs[0], false),
						}
					},
					ruleSpecs: func() []RuleSpec {
						return []RuleSpec{
							NewGRPCStoreSpec(stores.orderAddrs[0], false),
						}
					},
					expectedStores: 1,
					expectedRules:  1,
				},
			},
		},
	} {
		t.Run(tc.name, func(t *testing.T) {
			currentState := 0

			storeSet := NewStoreSet(nil, nil,
				func() []StoreSpec {
					if tc.states[currentState].storeSpecs == nil {
						return nil
					}

					return tc.states[currentState].storeSpecs()
				},
				func() []RuleSpec {
					if tc.states[currentState].ruleSpecs == nil {
						return nil
					}

					return tc.states[currentState].ruleSpecs()
				},
<<<<<<< HEAD
				func() []ExemplarSpec { return nil },
=======
				func() []MetadataSpec {
					return nil
				},
>>>>>>> 21aa59fc
				testGRPCOpts, time.Minute)

			defer storeSet.Close()

			for {
				storeSet.Update(context.Background())
				testutil.Equals(
					t,
					tc.states[currentState].expectedStores,
					len(storeSet.stores),
					"unexepected discovered stores in state %q",
					tc.states[currentState].name,
				)

				gotRules := 0
				for _, ref := range storeSet.stores {
					if ref.HasRulesAPI() {
						gotRules += 1
					}
				}
				testutil.Equals(
					t,
					tc.states[currentState].expectedRules,
					gotRules,
					"unexpected discovered rules in state %q",
					tc.states[currentState].name,
				)

				currentState = currentState + 1
				if len(tc.states) == currentState {
					break
				}
			}
		})
	}
}

type errThatMarshalsToEmptyDict struct {
	msg string
}

// MarshalJSON marshals the error and returns and empty dict, not the error string.
func (e *errThatMarshalsToEmptyDict) MarshalJSON() ([]byte, error) {
	return json.Marshal(map[string]string{})
}

// Error returns the original, underlying string.
func (e *errThatMarshalsToEmptyDict) Error() string {
	return e.msg
}

// Test highlights that without wrapping the error, it is marshaled to empty dict {}, not its message.
func TestStringError(t *testing.T) {
	dictErr := &errThatMarshalsToEmptyDict{msg: "Error message"}
	stringErr := &stringError{originalErr: dictErr}

	storestatusMock := map[string]error{}
	storestatusMock["dictErr"] = dictErr
	storestatusMock["stringErr"] = stringErr

	b, err := json.Marshal(storestatusMock)

	testutil.Ok(t, err)
	testutil.Equals(t, []byte(`{"dictErr":{},"stringErr":"Error message"}`), b, "expected to get proper results")
}

// Errors that usually marshal to empty dict should return the original error string.
func TestUpdateStoreStateLastError(t *testing.T) {
	tcs := []struct {
		InputError      error
		ExpectedLastErr string
	}{
		{errors.New("normal_err"), `"normal_err"`},
		{nil, `null`},
		{&errThatMarshalsToEmptyDict{"the error message"}, `"the error message"`},
	}

	for _, tc := range tcs {
		mockStoreSet := &StoreSet{
			storeStatuses: map[string]*StoreStatus{},
		}
		mockStoreRef := &storeRef{
			addr: "mockedStore",
		}

		mockStoreSet.updateStoreStatus(mockStoreRef, tc.InputError)

		b, err := json.Marshal(mockStoreSet.storeStatuses["mockedStore"].LastError)
		testutil.Ok(t, err)
		testutil.Equals(t, tc.ExpectedLastErr, string(b))
	}
}

func TestUpdateStoreStateForgetsPreviousErrors(t *testing.T) {
	mockStoreSet := &StoreSet{
		storeStatuses: map[string]*StoreStatus{},
	}
	mockStoreRef := &storeRef{
		addr: "mockedStore",
	}

	mockStoreSet.updateStoreStatus(mockStoreRef, errors.New("test err"))

	b, err := json.Marshal(mockStoreSet.storeStatuses["mockedStore"].LastError)
	testutil.Ok(t, err)
	testutil.Equals(t, `"test err"`, string(b))

	// updating status without and error should clear the previous one.
	mockStoreSet.updateStoreStatus(mockStoreRef, nil)

	b, err = json.Marshal(mockStoreSet.storeStatuses["mockedStore"].LastError)
	testutil.Ok(t, err)
	testutil.Equals(t, `null`, string(b))
}<|MERGE_RESOLUTION|>--- conflicted
+++ resolved
@@ -196,11 +196,10 @@
 		func() (specs []RuleSpec) {
 			return nil
 		},
-<<<<<<< HEAD
+		func() (specs []MetadataSpec) {
+			return nil
+		},
 		func() (specs []ExemplarSpec) {
-=======
-		func() (specs []MetadataSpec) {
->>>>>>> 21aa59fc
 			return nil
 		},
 		testGRPCOpts, time.Minute)
@@ -552,11 +551,8 @@
 			return specs
 		},
 		func() (specs []RuleSpec) { return nil },
-<<<<<<< HEAD
+		func() (specs []MetadataSpec) { return nil },
 		func() (specs []ExemplarSpec) { return nil },
-=======
-		func() (specs []MetadataSpec) { return nil },
->>>>>>> 21aa59fc
 		testGRPCOpts, time.Minute)
 	storeSet.gRPCInfoCallTimeout = 2 * time.Second
 
@@ -641,11 +637,9 @@
 		}
 	}, func() []RuleSpec {
 		return nil
-<<<<<<< HEAD
+	}, func() (specs []MetadataSpec) {
+		return nil
 	}, func() []ExemplarSpec {
-=======
-	}, func() (specs []MetadataSpec) {
->>>>>>> 21aa59fc
 		return nil
 	}, testGRPCOpts, time.Minute)
 	defer storeSet.Close()
@@ -783,11 +777,8 @@
 		storeSet := NewStoreSet(nil, nil,
 			tc.storeSpecs,
 			tc.ruleSpecs,
-<<<<<<< HEAD
+			func() []MetadataSpec { return nil },
 			tc.exemplarSpecs,
-=======
-			func() []MetadataSpec { return nil },
->>>>>>> 21aa59fc
 			testGRPCOpts, time.Minute)
 
 		t.Run(tc.name, func(t *testing.T) {
@@ -960,13 +951,10 @@
 
 					return tc.states[currentState].ruleSpecs()
 				},
-<<<<<<< HEAD
-				func() []ExemplarSpec { return nil },
-=======
 				func() []MetadataSpec {
 					return nil
 				},
->>>>>>> 21aa59fc
+				func() []ExemplarSpec { return nil },
 				testGRPCOpts, time.Minute)
 
 			defer storeSet.Close()
